package pgengine

const sqlJobFunctions = `-- get_running_jobs() returns jobs are running for particular chain_execution_config
CREATE OR REPLACE FUNCTION timetable.get_running_jobs(BIGINT) 
RETURNS SETOF record AS $$
    SELECT  chain_execution_config, start_status
        FROM    timetable.run_status
        WHERE   start_status IN ( SELECT   start_status
                FROM    timetable.run_status
                WHERE   execution_status IN ('STARTED', 'CHAIN_FAILED',
                             'CHAIN_DONE', 'DEAD')
                    AND (chain_execution_config = $1 OR chain_execution_config = 0)
                GROUP BY 1
                HAVING count(*) < 2 
                ORDER BY 1)
            AND chain_execution_config = $1 
        GROUP BY 1, 2
        ORDER BY 1, 2 DESC
$$ LANGUAGE 'sql';

CREATE OR REPLACE FUNCTION timetable.insert_base_task(IN task_name TEXT, IN parent_task_id BIGINT)
RETURNS BIGINT AS $$
DECLARE
    builtin_id BIGINT;
    result_id BIGINT;
BEGIN
    SELECT task_id FROM timetable.base_task WHERE name = task_name INTO builtin_id;
    IF NOT FOUND THEN
        RAISE EXCEPTION 'Nonexistent builtin task --> %', task_name
        USING 
            ERRCODE = 'invalid_parameter_value',
            HINT = 'Please check your user task name parameter';
    END IF;
    INSERT INTO timetable.task_chain 
        (chain_id, parent_id, task_id, run_uid, database_connection, ignore_error)
    VALUES 
        (DEFAULT, parent_task_id, builtin_id, NULL, NULL, FALSE)
    RETURNING chain_id INTO result_id;
    RETURN result_id;
END
$$ LANGUAGE 'plpgsql';

-- is_cron_in_time returns TRUE if timestamp is listed in cron expression
CREATE OR REPLACE FUNCTION timetable.is_cron_in_time(run_at timetable.cron, ts timestamptz) RETURNS BOOLEAN AS
$$
DECLARE 
    a_by_minute integer[];
    a_by_hour integer[];
    a_by_day integer[];
    a_by_month integer[];
    a_by_day_of_week integer[]; 
BEGIN
    IF run_at IS NULL
    THEN
        RETURN TRUE;
    END IF;
    a_by_minute := timetable.cron_element_to_array(run_at, 'minute');
    a_by_hour := timetable.cron_element_to_array(run_at, 'hour');
    a_by_day := timetable.cron_element_to_array(run_at, 'day');
    a_by_month := timetable.cron_element_to_array(run_at, 'month');
    a_by_day_of_week := timetable.cron_element_to_array(run_at, 'day_of_week'); 
    RETURN  (a_by_month[1]       IS NULL OR date_part('month', ts) = ANY(a_by_month))
        AND (a_by_day_of_week[1] IS NULL OR date_part('dow', ts) = ANY(a_by_day_of_week))
        AND (a_by_day[1]         IS NULL OR date_part('day', ts) = ANY(a_by_day))
        AND (a_by_hour[1]        IS NULL OR date_part('hour', ts) = ANY(a_by_hour))
        AND (a_by_minute[1]      IS NULL OR date_part('minute', ts) = ANY(a_by_minute));    
END;
$$ LANGUAGE 'plpgsql';

-- cron_element_to_array() will return array with minutes, hours, days etc. of execution
CREATE OR REPLACE FUNCTION timetable.cron_element_to_array(element text, element_type text) RETURNS integer[] AS
$$
DECLARE
    a_element text[];
    i_index integer;
    a_tmp text[] := '{}';
    tmp_item text;
    a_range text[];
    a_split text[];
    counter integer;
    counter_range integer[];
    a_res integer[] := '{}';
    allowed_range integer[];
    max_val integer;
    min_val integer;
BEGIN
    IF lower(element_type) = 'minute' THEN
        i_index = 1;
        allowed_range = '{0,59}';
    ELSIF lower(element_type) = 'hour' THEN
        i_index = 2;
        allowed_range = '{0,23}';
    ELSIF lower(element_type) = 'day' THEN
        i_index = 3;
        allowed_range = '{1,31}';
    ELSIF lower(element_type) = 'month' THEN
        i_index = 4;
        allowed_range = '{1,12}';
    ELSIF lower(element_type) = 'day_of_week' THEN
        i_index = 5;
        allowed_range = '{0,7}';
    ELSE
        RAISE EXCEPTION 'element_type ("%") not recognized', element_type
            USING HINT = 'Allowed values are "minute, day, hour, month, day_of_month"!';
    END IF;


    a_element := regexp_split_to_array(element, '\s+');
    a_tmp := string_to_array(a_element[i_index],',');

    FOREACH  tmp_item IN ARRAY a_tmp
        LOOP
            -- normal integer
            IF tmp_item ~ '^[0-9]+$' THEN
                a_res := array_append(a_res, tmp_item::int);

                -- '*' any value
            ELSIF tmp_item ~ '^[*]+$' THEN
                a_res := array_append(a_res, NULL);

                -- '-' range of values
            ELSIF tmp_item ~ '^[0-9]+[-][0-9]+$' THEN
                a_range := regexp_split_to_array(tmp_item, '-');
                a_range := array(select generate_series(a_range[1]::int,a_range[2]::int));
                a_res := array_cat(a_res, a_range::int[]);

                -- '/' step values
            ELSIF tmp_item ~ '^[0-9]+[\/][0-9]+$' THEN
                a_split := regexp_split_to_array(tmp_item, '/');
                counter := a_split[1]::int;
                WHILE counter+a_split[2]::int <= 59 LOOP
                    a_res := array_append(a_res, counter);
                    counter := counter + a_split[2]::int ;
                END LOOP ;

                --Heavy sh*t, combinated special chars
                -- '-' range of values and '/' step values
            ELSIF tmp_item ~ '^[0-9-]+[\/][0-9]+$' THEN
                a_split := regexp_split_to_array(tmp_item, '/');
                counter_range := regexp_split_to_array(a_split[1], '-');
                WHILE counter_range[1]::int+a_split[2]::int <= counter_range[2]::int LOOP
                    a_res := array_append(a_res, counter_range[1]);
                    counter_range[1] := counter_range[1] + a_split[2]::int ;
                END LOOP;

                -- '*' any value and '/' step values
            ELSIF tmp_item ~ '^[*]+[\/][0-9]+$' THEN
                a_split := regexp_split_to_array(tmp_item, '/');
                counter_range := allowed_range;
                WHILE counter_range[1]::int+a_split[2]::int <= counter_range[2]::int LOOP
                    counter_range[1] := counter_range[1] + a_split[2]::int ;
                    a_res := array_append(a_res, counter_range[1]);
                END LOOP;
            ELSE
                RAISE EXCEPTION 'Value ("%") not recognized', a_element[i_index]
                    USING HINT = 'fields separated by space or tab, Values allowed: numbers (value list with ","), any value with "*", range of value with "-" and step values with "/"!';
            END IF;
        END LOOP;

    --sort the array ;)
    SELECT ARRAY_AGG(x.val) INTO a_res
    FROM (SELECT UNNEST(a_res) AS val ORDER BY val) AS x;

    --check if Values in allowed ranges
    max_val :=  max(x) FROM unnest(a_res) as x;
    min_val :=  min(x) FROM unnest(a_res) as x;
    IF max_val > allowed_range[2] OR min_val < allowed_range[1] then
        RAISE EXCEPTION '%s incorrect, allowed range between % and %', INITCAP(element_type), allowed_range[1], allowed_range[2]  ;
    END IF;

    RETURN a_res;
END;
$$ LANGUAGE 'plpgsql';

-- job_add() will add job to the system
CREATE OR REPLACE FUNCTION timetable.job_add(
    task_name        TEXT,
    task_function    TEXT,
    client_name      TEXT,
    task_type        timetable.task_kind DEFAULT 'SQL'::timetable.task_kind,
    run_at           timetable.cron DEFAULT NULL,
    max_instances    INTEGER DEFAULT NULL,
    live             BOOLEAN DEFAULT false,
    self_destruct    BOOLEAN DEFAULT false
) RETURNS BIGINT AS
'WITH 
    cte_task(v_task_id) AS ( --Create task
        INSERT INTO timetable.base_task 
        VALUES (DEFAULT, task_name, task_type, task_function)
        RETURNING task_id
    ),
    cte_chain(v_chain_id) AS ( --Create chain
        INSERT INTO timetable.task_chain (task_id, ignore_error)
        SELECT v_task_id, TRUE FROM cte_task
        RETURNING chain_id
    )
INSERT INTO timetable.chain_execution_config (
    chain_id, 
    chain_name, 
    run_at, 
    max_instances, 
    live,
    self_destruct 
) SELECT 
    v_chain_id, 
    ''chain_'' || v_chain_id, 
    run_at,
    max_instances, 
    live, 
    self_destruct
FROM cte_chain
RETURNING chain_execution_config 
' LANGUAGE 'sql';

CREATE OR REPLACE FUNCTION timetable.next_run(run_at timetable.cron)
 RETURNS timestamp without time zone
AS $$
DECLARE
<<<<<<< HEAD
	a_by_minute integer[];
	a_by_hour integer[];
	a_by_day integer[];
	a_by_month integer[];
	a_by_day_of_week integer[];
	m_minutes integer[];
	m_hours integer[];
	m_days integer[];
	m_months integer[];
	time timestamp;
	dates timestamp[];
	now timestamp := now();
BEGIN
	a_by_minute := timetable.cron_element_to_array(run_at, 'minute');
	a_by_hour := timetable.cron_element_to_array(run_at, 'hour');
	a_by_day := timetable.cron_element_to_array(run_at, 'day');
	a_by_month := timetable.cron_element_to_array(run_at, 'month');
	a_by_day_of_week := timetable.cron_element_to_array(run_at, 'day_of_week');

	m_minutes := ARRAY_AGG(minute) from (
		SELECT CASE WHEN minute IS NULL THEN date_part('minute', now + interval '1 minute') ELSE minute END  as minute from (SELECT minute from (SELECT unnest(a_by_minute) as minute) as p1 where minute > date_part('minute', now) or minute is null order by minute limit 1) as p2 union
		SELECT CASE WHEN minute IS NULL THEN 0 ELSE minute END as minute from (SELECT min(minute) as minute from (SELECT unnest(a_by_minute) as minute) as p3) p4) p5;

	m_hours := ARRAY_AGG(hour) from (
		SELECT CASE WHEN hour IS NULL THEN date_part('hour', now) ELSE hour END  as hour from (SELECT hour from (SELECT unnest(a_by_hour) as hour) as p1 where hour = date_part('hour', now) or hour is null order by hour limit 1) as p2 union
		SELECT CASE WHEN hour IS NULL THEN date_part('hour', now + interval '1 hour') ELSE hour END  as hour from (SELECT hour from (SELECT unnest(a_by_hour) as hour) as p1 where hour > date_part('hour', now) or hour is null order by hour limit 1) as p2 union
		SELECT CASE WHEN hour IS NULL THEN 0 ELSE hour END as hour from (SELECT min(hour) as hour from (SELECT unnest(a_by_hour) as hour) as p3) p4) p5;

	m_days := ARRAY_AGG(day) from (
		SELECT CASE WHEN day IS NULL THEN date_part('day', now) ELSE day END  as day from (SELECT day from (SELECT unnest(a_by_day) as day) as p1 where day = date_part('day', now) or day is null order by day limit 1) as p2 union
		SELECT CASE WHEN day IS NULL THEN date_part('day', now + interval '1 day') ELSE day END  as day from (SELECT day from (SELECT unnest(a_by_day) as day) as p1 where day > date_part('day', now) or day is null order by day limit 1) as p2 union
		SELECT CASE WHEN day IS NULL THEN 1 ELSE day END as day from (SELECT min(day) as day from (SELECT unnest(a_by_day) as day) as p3) p4) p5;

	m_months := ARRAY_AGG(month) from (
		SELECT CASE WHEN month IS NULL THEN date_part('month', now) ELSE month END  as month from (SELECT month from (SELECT unnest(a_by_month) as month) as p1 where month = date_part('month', now) or month is null order by month limit 1) as p2 union
		SELECT CASE WHEN month IS NULL THEN date_part('month', now + interval '1 month') ELSE month END  as month from (SELECT month from (SELECT unnest(a_by_month) as month) as p1 where month > date_part('month', now) or month is null order by month limit 1) as p2 union
		SELECT CASE WHEN month IS NULL THEN 1 ELSE month END as month from (SELECT min(month) as month from (SELECT unnest(a_by_month) as month) as p3) p4) p5;

	IF -1 = ANY(a_by_day_of_week) IS NULL THEN
			time := min(date) from (SELECT to_timestamp((year::text || '-' || month::text || '-' || day::text || ' ' || hour::text || ':' || minute::text)::text, 'YYYY-MM-DD HH24:MI') as date from (SELECT  unnest(m_days) as day) as days CROSS JOIN (SELECT unnest(m_months) as month) as months CROSS JOIN (SELECT date_part('year', now) as year union SELECT date_part('year', now + interval '1 year') as year) as years CROSS JOIN (SELECT unnest(m_hours) as hour) as hours CROSS JOIN (SELECT unnest(m_minutes) as minute) as minutes) as dates where date > date_trunc('minute', now);
	ELSE
		dates := array_agg(date) from (SELECT generate_series((date || '-01')::timestamp, ((date || '-01')::timestamp + interval '1 month' - interval '1 day'), '1 day'::interval) date from (SELECT (year::text || '-' || month::text) as date from (SELECT  unnest(m_days) as day) as days CROSS JOIN (SELECT unnest(m_months) as month) as months CROSS JOIN (SELECT date_part('year', now) as year union SELECT date_part('year', now + interval '1 year') as year) as years CROSS JOIN (SELECT unnest(m_hours) as hour) as hours CROSS JOIN (SELECT unnest(m_minutes) as minute) as minutes) as dates) dates where date_part('dow', date) = ANY(a_by_day_of_week) or date_part('day', date) = ANY(m_days);
			time := min(date) from (select (date + (hour || ' hour')::interval + (minute || ' minute')::interval) as date from (select  unnest(dates) as date) as dates CROSS JOIN (select unnest(m_hours) as hour) as hours CROSS JOIN (select unnest(m_minutes) as minute) as minutes) as dates where date > date_trunc('minute', now);
	END IF;

	RETURN time;
=======
    a_by_minute integer[];
    a_by_hour integer[];
    a_by_day integer[];
    a_by_month integer[];
    a_by_day_of_week integer[];
    m_minutes integer[];
    m_hours integer[];
    m_days integer[];
    m_months integer[];
    time timestamp;
    dates timestamp[];
    now timestamp := now();
BEGIN
    IF starts_with(run_at :: text, '@') THEN
        RETURN NULL;
    END IF;
    a_by_minute := timetable.cron_element_to_array(run_at, 'minute');
    a_by_hour := timetable.cron_element_to_array(run_at, 'hour');
    a_by_day := timetable.cron_element_to_array(run_at, 'day');
    a_by_month := timetable.cron_element_to_array(run_at, 'month');
    a_by_day_of_week := timetable.cron_element_to_array(run_at, 'day_of_week');

    m_minutes := ARRAY_AGG(minute) from (
        select CASE WHEN minute IS NULL THEN date_part('minute', now + interval '1 minute') ELSE minute END  as minute from (select minute from (select unnest(a_by_minute) as minute) as p1 where minute > date_part('minute', now) or minute is null order by minute limit 1) as p2 union
        select CASE WHEN minute IS NULL THEN 0 ELSE minute END as minute from (select min(minute) as minute from (select unnest(a_by_minute) as minute) as p3) p4) p5;

    m_hours := ARRAY_AGG(hour) from (
        select CASE WHEN hour IS NULL THEN date_part('hour', now) ELSE hour END  as hour from (select hour from (select unnest(a_by_hour) as hour) as p1 where hour = date_part('hour', now) or hour is null order by hour limit 1) as p2 union
        select CASE WHEN hour IS NULL THEN date_part('hour', now + interval '1 hour') ELSE hour END  as hour from (select hour from (select unnest(a_by_hour) as hour) as p1 where hour > date_part('hour', now) or hour is null order by hour limit 1) as p2 union
        select CASE WHEN hour IS NULL THEN 0 ELSE hour END as hour from (select min(hour) as hour from (select unnest(a_by_hour) as hour) as p3) p4) p5;

    m_days := ARRAY_AGG(day) from (
        select CASE WHEN day IS NULL THEN date_part('day', now) ELSE day END  as day from (select day from (select unnest(a_by_day) as day) as p1 where day = date_part('day', now) or day is null order by day limit 1) as p2 union
        select CASE WHEN day IS NULL THEN date_part('day', now + interval '1 day') ELSE day END  as day from (select day from (select unnest(a_by_day) as day) as p1 where day > date_part('day', now) or day is null order by day limit 1) as p2 union
        select CASE WHEN day IS NULL THEN 1 ELSE day END as day from (select min(day) as day from (select unnest(a_by_day) as day) as p3) p4) p5;

    m_months := ARRAY_AGG(month) from (
        select CASE WHEN month IS NULL THEN date_part('month', now) ELSE month END  as month from (select month from (select unnest(a_by_month) as month) as p1 where month = date_part('month', now) or month is null order by month limit 1) as p2 union
        select CASE WHEN month IS NULL THEN date_part('month', now + interval '1 month') ELSE month END  as month from (select month from (select unnest(a_by_month) as month) as p1 where month > date_part('month', now) or month is null order by month limit 1) as p2 union
        select CASE WHEN month IS NULL THEN 1 ELSE month END as month from (select min(month) as month from (select unnest(a_by_month) as month) as p3) p4) p5;

    IF -1 = ANY(a_by_day_of_week) IS NULL THEN
            time := min(date) from (select to_timestamp((year::text || '-' || month::text || '-' || day::text || ' ' || hour::text || ':' || minute::text)::text, 'YYYY-MM-DD HH24:MI') as date from (select  unnest(m_days) as day) as days CROSS JOIN (select unnest(m_months) as month) as months CROSS JOIN (select date_part('year', now) as year union select date_part('year', now + interval '1 year') as year) as years CROSS JOIN (select unnest(m_hours) as hour) as hours CROSS JOIN (select unnest(m_minutes) as minute) as minutes) as dates where date > date_trunc('minute', now);
    ELSE
        dates := array_agg(date) from (select generate_series((date || '-01')::timestamp, ((date || '-01')::timestamp + interval '1 month' - interval '1 day'), '1 day'::interval) date from (select (year::text || '-' || month::text) as date from (select  unnest(m_days) as day) as days CROSS JOIN (select unnest(m_months) as month) as months CROSS JOIN (select date_part('year', now) as year union select date_part('year', now + interval '1 year') as year) as years CROSS JOIN (select unnest(m_hours) as hour) as hours CROSS JOIN (select unnest(m_minutes) as minute) as minutes) as dates) dates where date_part('dow', date) = ANY(a_by_day_of_week) or date_part('day', date) = ANY(m_days);
            time := min(date) from (select (date + (hour || ' hour')::interval + (minute || ' minute')::interval) as date from (select  unnest(dates) as date) as dates CROSS JOIN (select unnest(m_hours) as hour) as hours CROSS JOIN (select unnest(m_minutes) as minute) as minutes) as dates where date > date_trunc('minute', now);
    END IF;

    RETURN time;
>>>>>>> 32b9f15f
END;
$$ LANGUAGE plpgsql;
`<|MERGE_RESOLUTION|>--- conflicted
+++ resolved
@@ -216,54 +216,6 @@
  RETURNS timestamp without time zone
 AS $$
 DECLARE
-<<<<<<< HEAD
-	a_by_minute integer[];
-	a_by_hour integer[];
-	a_by_day integer[];
-	a_by_month integer[];
-	a_by_day_of_week integer[];
-	m_minutes integer[];
-	m_hours integer[];
-	m_days integer[];
-	m_months integer[];
-	time timestamp;
-	dates timestamp[];
-	now timestamp := now();
-BEGIN
-	a_by_minute := timetable.cron_element_to_array(run_at, 'minute');
-	a_by_hour := timetable.cron_element_to_array(run_at, 'hour');
-	a_by_day := timetable.cron_element_to_array(run_at, 'day');
-	a_by_month := timetable.cron_element_to_array(run_at, 'month');
-	a_by_day_of_week := timetable.cron_element_to_array(run_at, 'day_of_week');
-
-	m_minutes := ARRAY_AGG(minute) from (
-		SELECT CASE WHEN minute IS NULL THEN date_part('minute', now + interval '1 minute') ELSE minute END  as minute from (SELECT minute from (SELECT unnest(a_by_minute) as minute) as p1 where minute > date_part('minute', now) or minute is null order by minute limit 1) as p2 union
-		SELECT CASE WHEN minute IS NULL THEN 0 ELSE minute END as minute from (SELECT min(minute) as minute from (SELECT unnest(a_by_minute) as minute) as p3) p4) p5;
-
-	m_hours := ARRAY_AGG(hour) from (
-		SELECT CASE WHEN hour IS NULL THEN date_part('hour', now) ELSE hour END  as hour from (SELECT hour from (SELECT unnest(a_by_hour) as hour) as p1 where hour = date_part('hour', now) or hour is null order by hour limit 1) as p2 union
-		SELECT CASE WHEN hour IS NULL THEN date_part('hour', now + interval '1 hour') ELSE hour END  as hour from (SELECT hour from (SELECT unnest(a_by_hour) as hour) as p1 where hour > date_part('hour', now) or hour is null order by hour limit 1) as p2 union
-		SELECT CASE WHEN hour IS NULL THEN 0 ELSE hour END as hour from (SELECT min(hour) as hour from (SELECT unnest(a_by_hour) as hour) as p3) p4) p5;
-
-	m_days := ARRAY_AGG(day) from (
-		SELECT CASE WHEN day IS NULL THEN date_part('day', now) ELSE day END  as day from (SELECT day from (SELECT unnest(a_by_day) as day) as p1 where day = date_part('day', now) or day is null order by day limit 1) as p2 union
-		SELECT CASE WHEN day IS NULL THEN date_part('day', now + interval '1 day') ELSE day END  as day from (SELECT day from (SELECT unnest(a_by_day) as day) as p1 where day > date_part('day', now) or day is null order by day limit 1) as p2 union
-		SELECT CASE WHEN day IS NULL THEN 1 ELSE day END as day from (SELECT min(day) as day from (SELECT unnest(a_by_day) as day) as p3) p4) p5;
-
-	m_months := ARRAY_AGG(month) from (
-		SELECT CASE WHEN month IS NULL THEN date_part('month', now) ELSE month END  as month from (SELECT month from (SELECT unnest(a_by_month) as month) as p1 where month = date_part('month', now) or month is null order by month limit 1) as p2 union
-		SELECT CASE WHEN month IS NULL THEN date_part('month', now + interval '1 month') ELSE month END  as month from (SELECT month from (SELECT unnest(a_by_month) as month) as p1 where month > date_part('month', now) or month is null order by month limit 1) as p2 union
-		SELECT CASE WHEN month IS NULL THEN 1 ELSE month END as month from (SELECT min(month) as month from (SELECT unnest(a_by_month) as month) as p3) p4) p5;
-
-	IF -1 = ANY(a_by_day_of_week) IS NULL THEN
-			time := min(date) from (SELECT to_timestamp((year::text || '-' || month::text || '-' || day::text || ' ' || hour::text || ':' || minute::text)::text, 'YYYY-MM-DD HH24:MI') as date from (SELECT  unnest(m_days) as day) as days CROSS JOIN (SELECT unnest(m_months) as month) as months CROSS JOIN (SELECT date_part('year', now) as year union SELECT date_part('year', now + interval '1 year') as year) as years CROSS JOIN (SELECT unnest(m_hours) as hour) as hours CROSS JOIN (SELECT unnest(m_minutes) as minute) as minutes) as dates where date > date_trunc('minute', now);
-	ELSE
-		dates := array_agg(date) from (SELECT generate_series((date || '-01')::timestamp, ((date || '-01')::timestamp + interval '1 month' - interval '1 day'), '1 day'::interval) date from (SELECT (year::text || '-' || month::text) as date from (SELECT  unnest(m_days) as day) as days CROSS JOIN (SELECT unnest(m_months) as month) as months CROSS JOIN (SELECT date_part('year', now) as year union SELECT date_part('year', now + interval '1 year') as year) as years CROSS JOIN (SELECT unnest(m_hours) as hour) as hours CROSS JOIN (SELECT unnest(m_minutes) as minute) as minutes) as dates) dates where date_part('dow', date) = ANY(a_by_day_of_week) or date_part('day', date) = ANY(m_days);
-			time := min(date) from (select (date + (hour || ' hour')::interval + (minute || ' minute')::interval) as date from (select  unnest(dates) as date) as dates CROSS JOIN (select unnest(m_hours) as hour) as hours CROSS JOIN (select unnest(m_minutes) as minute) as minutes) as dates where date > date_trunc('minute', now);
-	END IF;
-
-	RETURN time;
-=======
     a_by_minute integer[];
     a_by_hour integer[];
     a_by_day integer[];
@@ -313,7 +265,6 @@
     END IF;
 
     RETURN time;
->>>>>>> 32b9f15f
 END;
 $$ LANGUAGE plpgsql;
 `