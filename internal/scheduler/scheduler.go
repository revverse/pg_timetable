--- conflicted
+++ resolved
@@ -121,11 +121,7 @@
 		pgengine.UpdateChainRunStatus(tx, &chainElemExec, runStatusID, "STARTED")
 		retCode := executeСhainElement(tx, &chainElemExec)
 		pgengine.LogChainElementExecution(&chainElemExec, retCode)
-<<<<<<< HEAD
-		if retCode < 0 && !chainElemExec.IgnoreError {
-=======
 		if retCode != 0 && !chainElemExec.IgnoreError {
->>>>>>> ac1dbcb5
 			pgengine.LogToDB("ERROR", fmt.Sprintf("Chain ID: %d failed", chainID))
 			pgengine.UpdateChainRunStatus(tx, &chainElemExec, runStatusID, "CHAIN_FAILED")
 			return
