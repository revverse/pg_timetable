package scheduler

import (
	"context"
	"encoding/json"
	"fmt"
	"time"

	"github.com/cybertec-postgresql/pg_timetable/internal/pgengine"
	"github.com/cybertec-postgresql/pg_timetable/internal/tasks"
	stdlib "github.com/jackc/pgx/v4/stdlib"
	"github.com/jmoiron/sqlx"
)

const workersNumber = 16

//the main loop period. Should be 60 (sec) for release configuration. Set to 10 (sec) for debug purposes
const refetchTimeout = 60

// if the number of chains pulled for execution is higher than this value, try to spread execution to avoid spikes
const maxChainsThreshold = workersNumber * refetchTimeout

//Select live chains with proper client_name value
const sqlSelectLiveChains = `
SELECT
	chain_execution_config, chain_id, chain_name, self_destruct, exclusive_execution, COALESCE(max_instances, 16) as max_instances
FROM 
	timetable.chain_execution_config 
WHERE 
	live AND (client_name = $1 or client_name IS NULL)`

//Select chains to be executed right now()
const sqlSelectChains = sqlSelectLiveChains +
	` AND NOT COALESCE(starts_with(run_at, '@'), FALSE) AND timetable.is_cron_in_time(run_at, now())`

const sqlSelectSingleChain = sqlSelectLiveChains +
	` AND chain_execution_config = $2`

//Select chains to be executed right after reboot
const sqlSelectRebootChains = sqlSelectLiveChains + ` AND run_at = '@reboot'`

// Chain structure used to represent tasks chains
type Chain struct {
	ChainExecutionConfigID int    `db:"chain_execution_config"`
	ChainID                int    `db:"chain_id"`
	ChainName              string `db:"chain_name"`
	SelfDestruct           bool   `db:"self_destruct"`
	ExclusiveExecution     bool   `db:"exclusive_execution"`
	MaxInstances           int    `db:"max_instances"`
}

// create channel for passing chains to workers
var chains chan Chain = make(chan Chain)

func (chain Chain) String() string {
	data, _ := json.Marshal(chain)
	return string(data)
}

type RunStatus int

const (
	ConnectionDroppped RunStatus = iota
	ContextCancelled
)

<<<<<<< HEAD
//Run executes jobs
func Run(ctx context.Context, debug bool) RunStatus {
	sysConn, err := stdlib.AcquireConn(pgengine.ConfigDb.DB)
	if err != nil {
		return ConnectionDroppped
	}
	defer func() { _ = stdlib.ReleaseConn(pgengine.ConfigDb.DB, sysConn) }()

	for !pgengine.TryLockClientName(ctx, sysConn) {
		select {
		case <-time.After(refetchTimeout * time.Second):
		case <-ctx.Done():
			// If the request gets cancelled, log it
			pgengine.LogToDB("ERROR", "request cancelled")
			return ContextCancelled
		}
=======
//Run executes jobs. Returns Fa
func Run(ctx context.Context) RunStatus {
	if !pgengine.TryLockClientName(ctx) {
		return ContextCancelled
>>>>>>> 4f1a1243
	}

	// create sleeping workers waiting data on channel
	for w := 1; w <= workersNumber; w++ {
		chainCtx, cancel := context.WithCancel(ctx)
		defer cancel()
		go chainWorker(chainCtx, chains)
		chainCtx, cancel = context.WithCancel(ctx)
		defer cancel()
		go intervalChainWorker(chainCtx, intervalChainsChan)
	}
	/* set maximum connection to workersNumber + 1 for system calls */
	pgengine.ConfigDb.SetMaxOpenConns(workersNumber)
	/* cleanup potential database leftovers */
	pgengine.FixSchedulerCrash(ctx)
<<<<<<< HEAD

	/*
		Loop forever or until we ask it to stop.
		First loop fetches notifications.
		Main loop works every refetchTimeout seconds and runs chains.
	*/
	pgengine.LogToDB("LOG", "Accepting asynchronous chains execution requests...")
	go retrieveAsyncChainsAndRun(ctx)

	if debug { //run blocking notifications receiving
		pgengine.HandleNotifications(ctx)
		return ContextCancelled
	}

	pgengine.LogToDB("LOG", "Checking for @reboot task chains...")
	retriveChainsAndRun(ctx, sqlSelectRebootChains, pgengine.ClientName)

	for {
		if !debug {
			pgengine.LogToDB("LOG", "Checking for task chains...")
			go retriveChainsAndRun(ctx, sqlSelectChains, pgengine.ClientName)
			pgengine.LogToDB("LOG", "Checking for interval task chains...")
			go retriveIntervalChainsAndRun(sqlSelectIntervalChains)
		}
=======
	pgengine.LogToDB(ctx, "LOG", "Checking for @reboot task chains...")
	retriveChainsAndRun(ctx, sqlSelectRebootChains)
	/* loop forever or until we ask it to stop */
	for {
		pgengine.LogToDB(ctx, "LOG", "Checking for task chains...")
		retriveChainsAndRun(ctx, sqlSelectChains)
		pgengine.LogToDB(ctx, "LOG", "Checking for interval task chains...")
		retriveIntervalChainsAndRun(ctx, sqlSelectIntervalChains)
>>>>>>> 4f1a1243
		select {
		case <-time.After(refetchTimeout * time.Second):
			if !pgengine.IsAlive() {
				return ConnectionDroppped
			}
		case <-time.After(10 * time.Second):
			_ = pgengine.ConfigDb.PingContext(ctx)
		case <-ctx.Done():
			// If the request gets cancelled, log it
<<<<<<< HEAD
			pgengine.LogToDB("ERROR", "request cancelled")
=======
			pgengine.LogToDB(ctx, "ERROR", "request cancelled")
>>>>>>> 4f1a1243
			return ContextCancelled
		}
	}
}

func retrieveAsyncChainsAndRun(ctx context.Context) {
	for {
		chainExecutionConfigID := pgengine.WaitForAsyncChain(ctx)
		if chainExecutionConfigID == 0 {
			return
		}
		var headChain Chain
		err := pgengine.ConfigDb.GetContext(ctx, &headChain, sqlSelectSingleChain,
			pgengine.ClientName, chainExecutionConfigID)
		if err != nil {
			pgengine.LogToDB("ERROR", "Could not query pending tasks: ", err)
		} else {
			pgengine.LogToDB("DEBUG", fmt.Sprintf("Putting head chain %s to the execution channel", headChain))
			chains <- headChain
		}
	}
}

func retriveChainsAndRun(ctx context.Context, sql string, args ...interface{}) {
	headChains := []Chain{}
	err := pgengine.ConfigDb.SelectContext(ctx, &headChains, sql, args...)
	if err != nil {
		pgengine.LogToDB(ctx, "ERROR", "Could not query pending tasks: ", err)
		return
	}
	headChainsCount := len(headChains)
	pgengine.LogToDB(ctx, "LOG", "Number of chains to be executed: ", headChainsCount)
	/* now we can loop through so chains */
	for _, headChain := range headChains {
		if headChainsCount > maxChainsThreshold {
			time.Sleep(time.Duration(refetchTimeout*1000/headChainsCount) * time.Millisecond)
		}
		pgengine.LogToDB(ctx, "DEBUG", fmt.Sprintf("Putting head chain %s to the execution channel", headChain))
		chains <- headChain
	}
}

func chainWorker(ctx context.Context, chains <-chan Chain) {
	for chain := range chains {
		select {
		default:
		case <-ctx.Done():
			return
		}
		pgengine.LogToDB(ctx, "DEBUG", fmt.Sprintf("Calling process chain for %s", chain))
		for !pgengine.CanProceedChainExecution(ctx, chain.ChainExecutionConfigID, chain.MaxInstances) {
			pgengine.LogToDB(ctx, "DEBUG", fmt.Sprintf("Cannot proceed with chain %s. Sleeping...", chain))
			select {
			case <-time.After(time.Duration(pgengine.WaitTime) * time.Second):
			case <-ctx.Done():
				pgengine.LogToDB(ctx, "ERROR", "request cancelled")
				return
			}
		}
		executeChain(ctx, chain.ChainExecutionConfigID, chain.ChainID)
		if chain.SelfDestruct {
			pgengine.DeleteChainConfig(ctx, chain.ChainExecutionConfigID)
		}
	}
}

/* execute a chain of tasks */
func executeChain(ctx context.Context, chainConfigID int, chainID int) {
	var ChainElements []pgengine.ChainElementExecution

	tx, err := pgengine.StartTransaction(ctx)
	if err != nil {
		pgengine.LogToDB(ctx, "ERROR", fmt.Sprint("Cannot start transaction: ", err))
		return
	}

	pgengine.LogToDB(ctx, "LOG", fmt.Sprintf("Starting chain ID: %d; configuration ID: %d", chainID, chainConfigID))

	if !pgengine.GetChainElements(ctx, tx, &ChainElements, chainID) {
		pgengine.MustRollbackTransaction(ctx, tx)
		return
	}

	runStatusID := pgengine.InsertChainRunStatus(ctx, chainConfigID, chainID)

	/* now we can loop through every element of the task chain */
	for _, chainElemExec := range ChainElements {
		chainElemExec.ChainConfig = chainConfigID
		pgengine.UpdateChainRunStatus(ctx, &chainElemExec, runStatusID, "STARTED")
		retCode := executeСhainElement(ctx, tx, &chainElemExec)
		if retCode != 0 && !chainElemExec.IgnoreError {
			pgengine.LogToDB(ctx, "ERROR", fmt.Sprintf("Chain ID: %d failed", chainID))
			pgengine.UpdateChainRunStatus(ctx, &chainElemExec, runStatusID, "CHAIN_FAILED")
			pgengine.MustRollbackTransaction(ctx, tx)
			return
		}
		pgengine.UpdateChainRunStatus(ctx, &chainElemExec, runStatusID, "CHAIN_DONE")
	}
	pgengine.LogToDB(ctx, "LOG", fmt.Sprintf("Executed successfully chain ID: %d; configuration ID: %d", chainID, chainConfigID))
	pgengine.UpdateChainRunStatus(ctx,
		&pgengine.ChainElementExecution{
			ChainID:     chainID,
			ChainConfig: chainConfigID}, runStatusID, "CHAIN_DONE")
	pgengine.MustCommitTransaction(ctx, tx)
}

func executeСhainElement(ctx context.Context, tx *sqlx.Tx, chainElemExec *pgengine.ChainElementExecution) int {
	var paramValues []string
	var err error
	var out string
	var retCode int

	pgengine.LogToDB(ctx, "DEBUG", fmt.Sprintf("Executing task: %s", chainElemExec))

	if !pgengine.GetChainParamValues(ctx, tx, &paramValues, chainElemExec) {
		return -1
	}

	chainElemExec.StartedAt = time.Now()
	switch chainElemExec.Kind {
	case "SQL":
		err = pgengine.ExecuteSQLTask(ctx, tx, chainElemExec, paramValues)
	case "SHELL":
		if pgengine.NoShellTasks {
			pgengine.LogToDB(ctx, "LOG", "Shell task execution skipped: ", chainElemExec)
			return -1
		}
		retCode, out, err = ExecuteShellCommand(ctx, chainElemExec.Script, paramValues)
	case "BUILTIN":
		err = tasks.ExecuteTask(ctx, chainElemExec.TaskName, paramValues)
	}

	chainElemExec.Duration = time.Since(chainElemExec.StartedAt).Microseconds()

	if err != nil {
		if retCode == 0 {
			retCode = -1
		}
		if out == "" {
			out = err.Error()
		}
		pgengine.LogChainElementExecution(ctx, chainElemExec, retCode, out)
		pgengine.LogToDB(ctx, "ERROR", fmt.Sprintf("Task execution failed: %s; Error: %s", chainElemExec, err))
		return retCode
	}

	pgengine.LogChainElementExecution(ctx, chainElemExec, retCode, out)
	pgengine.LogToDB(ctx, "DEBUG", fmt.Sprintf("Task executed successfully: %s", chainElemExec))
	return 0
}<|MERGE_RESOLUTION|>--- conflicted
+++ resolved
@@ -8,7 +8,7 @@
 
 	"github.com/cybertec-postgresql/pg_timetable/internal/pgengine"
 	"github.com/cybertec-postgresql/pg_timetable/internal/tasks"
-	stdlib "github.com/jackc/pgx/v4/stdlib"
+	"github.com/jackc/pgx/v4/stdlib"
 	"github.com/jmoiron/sqlx"
 )
 
@@ -64,8 +64,7 @@
 	ContextCancelled
 )
 
-<<<<<<< HEAD
-//Run executes jobs
+//Run executes jobs. Returns Fa
 func Run(ctx context.Context, debug bool) RunStatus {
 	sysConn, err := stdlib.AcquireConn(pgengine.ConfigDb.DB)
 	if err != nil {
@@ -73,20 +72,8 @@
 	}
 	defer func() { _ = stdlib.ReleaseConn(pgengine.ConfigDb.DB, sysConn) }()
 
-	for !pgengine.TryLockClientName(ctx, sysConn) {
-		select {
-		case <-time.After(refetchTimeout * time.Second):
-		case <-ctx.Done():
-			// If the request gets cancelled, log it
-			pgengine.LogToDB("ERROR", "request cancelled")
-			return ContextCancelled
-		}
-=======
-//Run executes jobs. Returns Fa
-func Run(ctx context.Context) RunStatus {
-	if !pgengine.TryLockClientName(ctx) {
+	if !pgengine.TryLockClientName(ctx, sysConn) {
 		return ContextCancelled
->>>>>>> 4f1a1243
 	}
 
 	// create sleeping workers waiting data on channel
@@ -102,14 +89,13 @@
 	pgengine.ConfigDb.SetMaxOpenConns(workersNumber)
 	/* cleanup potential database leftovers */
 	pgengine.FixSchedulerCrash(ctx)
-<<<<<<< HEAD
 
 	/*
 		Loop forever or until we ask it to stop.
 		First loop fetches notifications.
 		Main loop works every refetchTimeout seconds and runs chains.
 	*/
-	pgengine.LogToDB("LOG", "Accepting asynchronous chains execution requests...")
+	pgengine.LogToDB(ctx, "LOG", "Accepting asynchronous chains execution requests...")
 	go retrieveAsyncChainsAndRun(ctx)
 
 	if debug { //run blocking notifications receiving
@@ -117,26 +103,16 @@
 		return ContextCancelled
 	}
 
-	pgengine.LogToDB("LOG", "Checking for @reboot task chains...")
+	pgengine.LogToDB(ctx, "LOG", "Checking for @reboot task chains...")
 	retriveChainsAndRun(ctx, sqlSelectRebootChains, pgengine.ClientName)
 
 	for {
 		if !debug {
-			pgengine.LogToDB("LOG", "Checking for task chains...")
+			pgengine.LogToDB(ctx, "LOG", "Checking for task chains...")
 			go retriveChainsAndRun(ctx, sqlSelectChains, pgengine.ClientName)
-			pgengine.LogToDB("LOG", "Checking for interval task chains...")
-			go retriveIntervalChainsAndRun(sqlSelectIntervalChains)
-		}
-=======
-	pgengine.LogToDB(ctx, "LOG", "Checking for @reboot task chains...")
-	retriveChainsAndRun(ctx, sqlSelectRebootChains)
-	/* loop forever or until we ask it to stop */
-	for {
-		pgengine.LogToDB(ctx, "LOG", "Checking for task chains...")
-		retriveChainsAndRun(ctx, sqlSelectChains)
-		pgengine.LogToDB(ctx, "LOG", "Checking for interval task chains...")
-		retriveIntervalChainsAndRun(ctx, sqlSelectIntervalChains)
->>>>>>> 4f1a1243
+			pgengine.LogToDB(ctx, "LOG", "Checking for interval task chains...")
+			go retriveIntervalChainsAndRun(ctx, sqlSelectIntervalChains)
+		}
 		select {
 		case <-time.After(refetchTimeout * time.Second):
 			if !pgengine.IsAlive() {
@@ -146,11 +122,7 @@
 			_ = pgengine.ConfigDb.PingContext(ctx)
 		case <-ctx.Done():
 			// If the request gets cancelled, log it
-<<<<<<< HEAD
-			pgengine.LogToDB("ERROR", "request cancelled")
-=======
 			pgengine.LogToDB(ctx, "ERROR", "request cancelled")
->>>>>>> 4f1a1243
 			return ContextCancelled
 		}
 	}
@@ -166,9 +138,9 @@
 		err := pgengine.ConfigDb.GetContext(ctx, &headChain, sqlSelectSingleChain,
 			pgengine.ClientName, chainExecutionConfigID)
 		if err != nil {
-			pgengine.LogToDB("ERROR", "Could not query pending tasks: ", err)
+			pgengine.LogToDB(ctx, "ERROR", "Could not query pending tasks: ", err)
 		} else {
-			pgengine.LogToDB("DEBUG", fmt.Sprintf("Putting head chain %s to the execution channel", headChain))
+			pgengine.LogToDB(ctx, "DEBUG", fmt.Sprintf("Putting head chain %s to the execution channel", headChain))
 			chains <- headChain
 		}
 	}
